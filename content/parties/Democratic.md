<<<<<<< HEAD
name: [Democratic](https://democrats.org/)
established: 1792
description: https://simple.m.wikipedia.org/wiki/Democratic_Party_(United_States)
he U.S. Democratic Party is one of the two biggest political parties in the United States.
Democrats, also sometimes called 'the left', 'liberals' or 'progressives' make up one of the two main political parties in the United States. A mostly Democratic state is sometimes called a 'blue state'.
This comes from the party’s main color, which is blue, referring to a state supporting ‘blue’ candidates.
Political position: Center-left
Ideology:
=======
## [Democratic](https://democrats.org/)  
**established**: 1792    
***description***:    
The [U.S. Democratic Party](https://simple.m.wikipedia.org/wiki/Democratic_Party  ) is one of the two biggest political parties in the United States.   
Democrats, also sometimes called 'the left', 'liberals' or 'progressives' make up one of the two main political parties in the United States.  
 A mostly Democratic state is sometimes called a 'blue state'.   
This comes from the party’s main color, which is blue, referring to a state supporting ‘blue’ candidates.  

**Political position**: Center-left

**Ideology**:  
>>>>>>> b7999c29
Social democracy
Social liberalism
Progressivism
Democratic socialism
<<<<<<< HEAD
Populism
Conservatism
Centrism
Fiscal conservatism
Fusionism
Libertarianism
Neoconservatism
Paleoconservatism
Right-wing populism
Economic nationalism
Green politics
Eco-socialism
=======
Populism 
>>>>>>> b7999c29
<|MERGE_RESOLUTION|>--- conflicted
+++ resolved
@@ -1,42 +1,17 @@
-<<<<<<< HEAD
-name: [Democratic](https://democrats.org/)
-established: 1792
-description: https://simple.m.wikipedia.org/wiki/Democratic_Party_(United_States)
-he U.S. Democratic Party is one of the two biggest political parties in the United States.
-Democrats, also sometimes called 'the left', 'liberals' or 'progressives' make up one of the two main political parties in the United States. A mostly Democratic state is sometimes called a 'blue state'.
+## [Democratic](https://democrats.org/)
+
+**established**: 1792
+**_description_**:
+The [U.S. Democratic Party](https://simple.m.wikipedia.org/wiki/Democratic_Party) is one of the two biggest political parties in the United States.
+Democrats, also sometimes called 'the left', 'liberals' or 'progressives' make up one of the two main political parties in the United States.
+A mostly Democratic state is sometimes called a 'blue state'.
 This comes from the party’s main color, which is blue, referring to a state supporting ‘blue’ candidates.
-Political position: Center-left
-Ideology:
-=======
-## [Democratic](https://democrats.org/)  
-**established**: 1792    
-***description***:    
-The [U.S. Democratic Party](https://simple.m.wikipedia.org/wiki/Democratic_Party  ) is one of the two biggest political parties in the United States.   
-Democrats, also sometimes called 'the left', 'liberals' or 'progressives' make up one of the two main political parties in the United States.  
- A mostly Democratic state is sometimes called a 'blue state'.   
-This comes from the party’s main color, which is blue, referring to a state supporting ‘blue’ candidates.  
 
 **Political position**: Center-left
 
-**Ideology**:  
->>>>>>> b7999c29
+**Ideology**:
 Social democracy
 Social liberalism
 Progressivism
 Democratic socialism
-<<<<<<< HEAD
-Populism
-Conservatism
-Centrism
-Fiscal conservatism
-Fusionism
-Libertarianism
-Neoconservatism
-Paleoconservatism
-Right-wing populism
-Economic nationalism
-Green politics
-Eco-socialism
-=======
-Populism 
->>>>>>> b7999c29
+Populism